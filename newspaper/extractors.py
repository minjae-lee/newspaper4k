--- conflicted
+++ resolved
@@ -164,13 +164,8 @@
 
         # Try 1: Search popular author tags for authors
 
-<<<<<<< HEAD
-        ATTRS = ['name', 'rel', 'itemprop', 'class', 'id']
-        VALS = ['author', 'byline', 'dc.creator', 'byl']
-=======
         ATTRS = ["name", "rel", "itemprop", "class", "id"]
-        VALS = ["author", "byline", "dc.creator"]
->>>>>>> 510be0e1
+        VALS = ["author", "byline", "dc.creator", "byl"]
         matches = []
         authors = []
 
@@ -187,11 +182,7 @@
                 if len(mm) > 0:
                     content = mm[0]
             else:
-<<<<<<< HEAD
-                content = match.text_content() or ''
-=======
-                content = match.text or ""
->>>>>>> 510be0e1
+                content = match.text_content() or ""
             if len(content) > 0:
                 authors.extend(parse_byline(content))
 
@@ -234,30 +225,6 @@
                 return datetime_obj
 
         PUBLISH_DATE_TAGS = [
-<<<<<<< HEAD
-            {'attribute': 'property', 'value': 'rnews:datePublished',
-             'content': 'content'},
-            {'attribute': 'property', 'value': 'article:published_time',
-             'content': 'content'},
-            {'attribute': 'name', 'value': 'OriginalPublicationDate',
-             'content': 'content'},
-            {'attribute': 'itemprop', 'value': 'datePublished',
-             'content': 'datetime'},
-            {'attribute': 'property', 'value': 'og:published_time',
-             'content': 'content'},
-            {'attribute': 'name', 'value': 'article_date_original',
-             'content': 'content'},
-            {'attribute': 'name', 'value': 'publication_date',
-             'content': 'content'},
-            {'attribute': 'name', 'value': 'sailthru.date',
-             'content': 'content'},
-            {'attribute': 'name', 'value': 'PublishDate',
-             'content': 'content'},
-            {'attribute': 'pubdate', 'value': 'pubdate',
-             'content': 'datetime'},
-            {'attribute': 'name', 'value': 'publish_date',
-             'content': 'content'},
-=======
             {
                 "attribute": "property",
                 "value": "rnews:datePublished",
@@ -288,7 +255,7 @@
             {"attribute": "name", "value": "sailthru.date", "content": "content"},
             {"attribute": "name", "value": "PublishDate", "content": "content"},
             {"attribute": "pubdate", "value": "pubdate", "content": "datetime"},
->>>>>>> 510be0e1
+            {"attribute": "name", "value": "publish_date", "content": "content"},
         ]
         for known_meta_tag in PUBLISH_DATE_TAGS:
             meta_tags = self.parser.getElementsByTag(
@@ -546,8 +513,7 @@
         return self.get_meta_content(doc, 'meta[property="og:type"]')
 
     def get_meta_site_name(self, doc):
-        """Returns site name of article, open graph protocol
-        """
+        """Returns site name of article, open graph protocol"""
         return self.get_meta_content(doc, 'meta[property="og:site_name"]')
 
     def get_meta_description(self, doc):
