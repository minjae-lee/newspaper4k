--- conflicted
+++ resolved
@@ -163,11 +163,9 @@
         article_cleaner = Cleaner()
         article_cleaner.javascript = True
         article_cleaner.style = True
-<<<<<<< HEAD
-        article_cleaner.allow_tags = ['a', 'span', 'p', 'br', 'strong', 'b']
-=======
-        article_cleaner.allow_tags = ['a', 'span', 'p', 'br', 'strong', 'b', 'em', 'i', 'tt', 'code', 'pre', 'blockquote', 'img', 'h1', 'h2', 'h3', 'h4', 'h5', 'h6']
->>>>>>> e04b803f
+        article_cleaner.allow_tags = ['a', 'span', 'p', 'br', 'strong', 'b',
+                'em', 'i', 'tt', 'code', 'pre', 'blockquote', 'img', 'h1',
+                'h2', 'h3', 'h4', 'h5', 'h6']
         article_cleaner.remove_unknown_tags = False
         return article_cleaner.clean_html(node)
 
