--- conflicted
+++ resolved
@@ -6,9 +6,5 @@
 To change the version of entire package, just edit this one location.
 """
 
-<<<<<<< HEAD
-version_info = (0, 3, 0)
-=======
 version_info = (0, 9, 0)
->>>>>>> 510be0e1
 __version__ = ".".join(map(str, version_info))